--- conflicted
+++ resolved
@@ -7,14 +7,17 @@
 
 Tools for testing Ethereum applications
 
-<<<<<<< HEAD
-Read more in the documentation below. [View the change log](https://github.com/ethereum/eth-tester/blob/main/CHANGELOG.rst).
-
-## Quick Start
+Read more in the documentation below.
+
+View the [change log](https://github.com/ethereum/eth-tester/blob/main/CHANGELOG.rst).
+
+## Installation
 
 ```sh
 python -m pip install eth-tester
 ```
+
+## Quick Start
 
 ```python
 >>> from eth_tester import EthereumTester
@@ -957,14 +960,22 @@
 ### Release setup
 
 To release a new version:
-=======
-Read the [documentation](https://<RTD_NAME>.readthedocs.io/).
-
-View the [change log](https://<RTD_NAME>.readthedocs.io/en/latest/release_notes.html).
-
-## Installation
->>>>>>> 788305f6
 
 ```sh
-python -m pip install <PYPI_NAME>
-```+make release bump=$$VERSION_PART_TO_BUMP$$
+```
+
+#### How to bumpversion
+
+The version format for this repo is `{major}.{minor}.{patch}` for stable, and
+`{major}.{minor}.{patch}-{stage}.{devnum}` for unstable (`stage` can be alpha or beta).
+
+To issue the next version in line, specify which part to bump,
+like `make release bump=minor` or `make release bump=devnum`. This is typically done from the
+main branch, except when releasing a beta (in which case the beta is released from main,
+and the previous stable branch is released from said branch).
+
+If you are in a beta version, `make release bump=stage` will switch to a stable.
+
+To issue an unstable version when the current version is stable, specify the
+new version explicitly, like `make release bump="--new-version 4.0.0-alpha.1 devnum"`