--- conflicted
+++ resolved
@@ -9,20 +9,10 @@
 	@echo "dist - build package and cat contents of the dist directory"
 	@echo "lint - fix linting issues with pre-commit"
 	@echo "test - run tests quickly with the default Python"
-<<<<<<< HEAD
 	@echo "docs - view draft of newsfragments to be added to CHANGELOG"
-	@echo "notes - consume towncrier newsfragments/ and update CHANGELOG"
-	@echo "release - package and upload a release (does not run notes target)"
-	@echo "dist - package"
-
-clean: clean-build clean-pyc
-=======
-	@echo "docs - generate docs and open in browser (linux-docs for version on linux)"
-	@echo "autobuild-docs - live update docs when changes are saved"
 	@echo "package-test - build package and install it in a venv for manual testing"
-	@echo "notes - consume towncrier newsfragments and update release notes in docs - requires bump to be set"
+	@echo "notes - consume towncrier newsfragments/ and update CHANGELOG - requires bump to be set"
 	@echo "release - package and upload a release (does not run notes target) - requires bump to be set"
->>>>>>> 788305f6
 
 clean-build:
 	rm -fr build/
@@ -50,53 +40,17 @@
 test:
 	python -m pytest tests
 
-<<<<<<< HEAD
+# docs commands
+#
 docs:
 	python ./newsfragments/validate_files.py
 	towncrier build --draft --version preview
-
-check-bump:
-ifndef bump
-	$(error bump must be set, typically: major, minor, patch, or devnum)
-endif
-=======
-# docs commands
-
-docs: check-docs
-	open docs/_build/html/index.html
-
-linux-docs: check-docs
-	xdg-open docs/_build/html/index.html
-
-autobuild-docs:
-	sphinx-autobuild --open-browser docs docs/_build/html
-
-# docs helpers
-
-validate-newsfragments:
-	python ./newsfragments/validate_files.py
-	towncrier build --draft --version preview
-
-check-docs: build-docs validate-newsfragments
-
-build-docs:
-	sphinx-apidoc -o docs/ . setup.py "*conftest*"
-	$(MAKE) -C docs clean
-	$(MAKE) -C docs html
-	$(MAKE) -C docs doctest
-
-check-docs-ci: build-docs build-docs-ci validate-newsfragments
-
-build-docs-ci:
-	$(MAKE) -C docs latexpdf
-	$(MAKE) -C docs epub
 
 # release commands
 
 package-test: clean
 	python -m build
 	python scripts/release/test_package.py
->>>>>>> 788305f6
 
 notes: check-bump
 	# Let UPCOMING_VERSION be the version that is used for the current bump
@@ -107,20 +61,6 @@
 	make docs
 	git commit -m "Compile release notes for v$(UPCOMING_VERSION)"
 
-<<<<<<< HEAD
-release: check-bump clean
-	# require that upstream is configured for ethereum/eth-tester
-	@git remote -v | grep "upstream[[:space:]]git@github.com:ethereum/eth-tester.git (push)\|upstream[[:space:]]https://github.com/ethereum/eth-tester (push)"
-	# verify that docs build correctly
-	./newsfragments/validate_files.py is-empty
-	make docs
-	CURRENT_SIGN_SETTING=$(git config commit.gpgSign)
-	git config commit.gpgSign true
-	bumpversion $(bump)
-	python -m build
-	git push upstream && git push upstream --tags
-	twine upload dist/*
-=======
 release: check-bump check-git clean
 	# verify that notes command ran correctly
 	./newsfragments/validate_files.py is-empty
@@ -128,7 +68,6 @@
 	git config commit.gpgSign true
 	bump-my-version bump $(bump)
 	python -m build
->>>>>>> 788305f6
 	git config commit.gpgSign "$(CURRENT_SIGN_SETTING)"
 	git push upstream && git push upstream --tags
 	twine upload dist/*
@@ -141,8 +80,8 @@
 endif
 
 check-git:
-	# require that upstream is configured for ethereum/<REPO_NAME>
-	@if ! git remote -v | grep "upstream[[:space:]]git@github.com:ethereum/<REPO_NAME>.git (push)\|upstream[[:space:]]https://github.com/ethereum/<REPO_NAME> (push)"; then \
-		echo "Error: You must have a remote named 'upstream' that points to '<REPO_NAME>'"; \
+	# require that upstream is configured for ethereum/eth-tester
+	@if ! git remote -v | grep "upstream[[:space:]]git@github.com:ethereum/eth-tester.git (push)\|upstream[[:space:]]https://github.com/ethereum/eth-tester (push)"; then \
+		echo "Error: You must have a remote named 'upstream' that points to 'eth-tester'"; \
 		exit 1; \
 	fi